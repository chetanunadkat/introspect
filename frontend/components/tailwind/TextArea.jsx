--- conflicted
+++ resolved
@@ -33,17 +33,12 @@
             id={id}
             placeholder={placeholder}
             className={
-<<<<<<< HEAD
-              `block w-full rounded-md border-0 py-1.5 shadow-sm ring-1 ring-inset ring-gray-300 placeholder:text-gray-400 focus:ring-1 focus:ring-inset sm:text-sm sm:leading-6 ` +
-              extraClasses
-=======
               "block w-full rounded-md border-0 py-1.5 shadow-sm ring-1 ring-inset ring-gray-300 placeholder:text-gray-400 focus:ring-1 focus:ring-inset" +
                 status !==
               "error"
                 ? "focus:ring-blue-400"
                 : "focus:ring-rose-400 ring-rose-400" +
                   "sm:text-sm sm:leading-6"
->>>>>>> f3ba3e83
             }
             value={value}
             onChange={onChange}
