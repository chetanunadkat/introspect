--- conflicted
+++ resolved
@@ -195,19 +195,9 @@
         value={{ val: reactiveContext, update: setReactiveContext }}
       >
         <DocContext.Provider value={{ val: docContext, update: setDocContext }}>
-<<<<<<< HEAD
-          <DocNav
-            apiToken={apiToken}
-            username={username}
-            currentDocId={docId}
-          ></DocNav>
-          <div className="content">
-            <div className="editor-container">
-=======
           <DocNav username={username} currentDocId={docId}></DocNav>
           <div id="content">
             <div id="editor-container">
->>>>>>> 123537cf
               <BlockNoteView
                 editor={editor}
                 theme={"light"}
