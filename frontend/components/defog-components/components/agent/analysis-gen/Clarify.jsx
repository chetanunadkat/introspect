--- conflicted
+++ resolved
@@ -208,11 +208,7 @@
             </ul>
           </>
         ) : (
-<<<<<<< HEAD
-          <>Your question is very clear and we do not needed additional refinements. Please click on the Run Analysis button to start running an analysis that answers this question.</>
-=======
-          !isCurrentStage && <>No refinements needed</>
->>>>>>> 3e217f22
+          !isCurrentStage && <>Your question is clear and we do not need additional refinements. Please click on the Run Analysis button to start running an analysis that answers this question.</>
         ))}
       {stageDone ? (
         <></>
