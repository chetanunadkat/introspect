--- conflicted
+++ resolved
@@ -7,7 +7,6 @@
 SALT = "TOMMARVOLORIDDLE"
 INTERNAL_API_KEY = "dummy_api_key"
 
-<<<<<<< HEAD
 time.sleep(5)
 try:
     con = get_db_conn()
@@ -15,19 +14,6 @@
     time.sleep(5)
     con = get_db_conn()
 cur = con.cursor()
-# create an admin user in the defog_users table
-=======
-try:
-    con = get_db_conn()
-    cur = con.cursor()
-    # create an admin user in the defog_users table
-except:
-    print("Error connecting to database.")
-    print("Sleeping for 10 seconds before retrying.")
-    time.sleep(10)
-    con = get_db_conn()
-    cur = con.cursor()
->>>>>>> a06eecb7
 
 username = "admin"
 password = "admin"
