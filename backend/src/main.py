import os
import traceback
from fastapi import FastAPI, WebSocket, Request
from fastapi.responses import FileResponse
from starlette.websockets import WebSocketDisconnect
from fastapi.middleware.cors import CORSMiddleware
from connection_manager import ConnectionManager
from report_data_manager import ReportDataManager
import doc_endpoints
import yaml

from db_utils import (
    get_all_reports,
    get_report_data,
    initialise_report,
    update_report_data,
)
from utils import get_metadata
import integration_routes, query_routes, admin_routes, auth_routes, readiness_routes

manager = ConnectionManager()

app = FastAPI()
app.include_router(integration_routes.router)
app.include_router(query_routes.router)
app.include_router(admin_routes.router)
app.include_router(auth_routes.router)
app.include_router(readiness_routes.router)
app.include_router(doc_endpoints.router)


origins = ["*"]
app.add_middleware(
    CORSMiddleware,
    allow_origins=origins,
    allow_credentials=True,
    allow_methods=["*"],
    allow_headers=["*"],
)

test_resp = {"test": "test"}

request_types = ["clarify", "understand", "gen_approaches", "gen_steps", "gen_report"]


report_assets_dir = os.environ["REPORT_ASSETS_DIR"]

DEFOG_API_KEY = os.environ["DEFOG_API_KEY"]


@app.get("/ping")
async def root():
    return {"message": "Hello World"}


edit_request_types_and_prop_names = {
    "edit_report_md": {"table_column": "gen_report", "prop_name": "report_sections"},
    "edit_approaches": {"table_column": "gen_approaches", "prop_name": "approaches"},
}


@app.post("/edit_report")
async def edit_report(request: Request):
    try:
        params = await request.json()
        if (
            not params.get("request_type")
            or not params.get("request_type") in edit_request_types_and_prop_names
            or not params.get("report_id")
        ):
            return {"success": False, "error_message": "Invalid request"}

        request_type = params["request_type"]
        table_column = edit_request_types_and_prop_names[request_type]["table_column"]
        prop_name = edit_request_types_and_prop_names[request_type]["prop_name"]
        # check if the request has the correct prop name
        if not params.get(prop_name):
            return {"success": False, "error_message": "Invalid request"}

        new_data = params[prop_name]
        report_id = params["report_id"]
        err = await update_report_data(report_id, table_column, new_data, replace=True)
        if err is not None:
            raise Exception(err)

        return {"success": True}
    except Exception as e:
        print(e)
        traceback.print_exc()
        err = str(e)
        return {"success": False, "error_message": "An error occurred"}


@app.post("/get_reports")
async def all_reports(request: Request):
    try:
        err, reports = get_all_reports()
        if err is not None:
            return {"success": False, "error_message": err}

        return {"success": True, "reports": reports}
    except Exception as e:
        print(e)
        traceback.print_exc()
        return {"success": False, "error_message": "Incorrect request"}


@app.post("/get_report")
@app.post("/get_analysis")
async def one_report(request: Request):
    try:
        params = await request.json()
        report_id = params.get("report_id")

        print("get_one_report", params)

        err, report_data = get_report_data(report_id)

        if err is not None:
            return {"success": False, "error_message": err}

        return {"success": True, "report_data": report_data}
    except Exception as e:
        print(e)
        traceback.print_exc()
        return {"success": False, "error_message": "Incorrect request"}


@app.post("/create_report")
@app.post("/create_analysis")
async def create_report(request: Request):
    try:
        params = await request.json()
        username = params.get("username")

        print("create_report", params)

<<<<<<< HEAD
        err, report_data = await initialise_report(
            "", api_key, username, params.get("custom_id"), params.get("other_data")
=======
        err, report_data = initialise_report(
            "", username, params.get("custom_id"), params.get("other_data")
>>>>>>> 123537cf
        )

        if err is not None:
            return {"success": False, "error_message": err}

        return {"success": True, "report_data": report_data}
    except Exception as e:
        print(e)
        return {"success": False, "error_message": "Incorrect request"}


@app.websocket("/ws")
async def websocket_endpoint(websocket: WebSocket):
    await manager.connect(websocket)
    try:
        while True:
            data = await websocket.receive_json()
            try:
                if data.get("ping") is not None:
                    await websocket.send_json({"pong": True})
                    continue

                if "request_type" not in data:
                    await websocket.send_json(
                        {"error_message": "No request type provided"}
                    )
                    continue

                # find request type
                request_type = data.get("request_type")
                if (
                    request_type not in request_types
                    and request_type != "update_report_md"
                ):
                    await websocket.send_json(
                        {"error_message": "Incorrect request type"}
                    )
                    continue

                if "user_question" not in data or data["user_question"] == "":
                    await websocket.send_json(
                        {"error_message": "Please provide a question."}
                    )
                    continue

                report_id = data.get("report_id")

                # start a report data manager
                # this fetches currently existing report data for this report
                report_data_manager = ReportDataManager(
                    data["user_question"],
                    report_id,
                    DEFOG_API_KEY,
                    data.get("db_creds"),
                )

                await report_data_manager.async_init()

                # if this report is invalid
                if report_data_manager.invalid:
                    await websocket.send_json(
                        {"success": False, "error_message": "Error. Invalid report id?"}
                    )
                    continue

                resp = {}
                resp["request_type"] = request_type
                resp["analysis_id"] = report_data_manager.report_data["report_id"]

                toolboxes = (
                    data.get("toolboxes")
                    if data.get("toolboxes") and type(data.get("toolboxes")) == list
                    else []
                )
                metadata_dets = await get_metadata()
                glossary = metadata_dets["glossary"]
                client_description = metadata_dets["client_description"]
                table_metadata_csv = metadata_dets["table_metadata_csv"]
                # run the agent as per the request_type
                err, agent_output = await report_data_manager.run_agent(
                    report_id=report_id,
                    api_key=DEFOG_API_KEY,
                    request_type=request_type,
                    user_question=data["user_question"],
                    client_description=client_description,
                    table_metadata_csv=table_metadata_csv,
                    post_process_data=data,
                    glossary=glossary,
                    # user_email is used to figure out which tools to give to the user
                    user_email=data.get("user_email"),
                    extra_approaches=[],
                    db_creds=data.get("db_creds"),
                    toolboxes=toolboxes,
                )

                # if the agent output is a generator, run it
                if err is None:
                    try:
                        if "generator" in agent_output:
                            g = agent_output["generator"]
                            async for out in g():
                                # allow our generators to yield None
                                if out is not None:
                                    resp["output"] = {
                                        "success": True,
                                        agent_output["prop_name"]: out,
                                    }

                                    overwrite_key = getattr(out, "overwrite_key", None)
                                    # if the out has an overwrite_key
                                    # update report data in db
                                    await report_data_manager.update(
                                        request_type,
                                        out,
                                        False,
                                        overwrite_key,
                                    )

                                    if overwrite_key:
                                        resp["overwrite_key"] = overwrite_key

                                    await websocket.send_json(resp)

                            # send done true
                            await websocket.send_json(
                                {
                                    "done": True,
                                    "request_type": request_type,
                                    "analysis_id": report_id,
                                }
                            )
                        else:
                            # if not a generator agent
                            resp["output"] = agent_output
                            resp["done"] = True
                            await websocket.send_json(resp)
                            await report_data_manager.update(
                                request_type,
                                agent_output,
                                replace=request_type == "gen_report",
                            )
                    except Exception as e:
                        traceback.print_exc()
                        print(e)
                        await websocket.send_json(
                            {
                                "done": True,
                                "success": False,
                                "error_message": str(e)[:300],
                                "analysis_id": report_id,
                            }
                        )

                else:
                    resp["error_message"] = err
                    await websocket.send_json(resp)

            except Exception as e:
                traceback.print_exc()
                print(e)
                await websocket.send(
                    {
                        "success": False,
                        "error_message": "Something went wrong. Please try again or contact us if this persists.",
                        "analysis_id": report_id,
                    }
                )
    except WebSocketDisconnect as e:
        # print("Disconnected. Error: ", e)
        # traceback.print_exc()
        manager.disconnect(websocket)
        await websocket.close()
    except Exception as e:
        # print("Disconnected. Error: ", e)
        # traceback.print_exc()
        # other reasons for disconnect, like websocket being closed or a timeout
        manager.disconnect(websocket)
        await websocket.close()


@app.get("/get_assets")
async def get_assets(path: str):
    try:
        return FileResponse(os.path.join(report_assets_dir, path))
    except Exception as e:
        print(e)
        traceback.print_exc()
        return {"success": False, "error_message": "Error getting assets"}


@app.get("/")
def read_root():
    return {"status": "ok"}


@app.get("/health")
def health_check():
    return {"status": "ok"}<|MERGE_RESOLUTION|>--- conflicted
+++ resolved
@@ -135,13 +135,8 @@
 
         print("create_report", params)
 
-<<<<<<< HEAD
-        err, report_data = await initialise_report(
-            "", api_key, username, params.get("custom_id"), params.get("other_data")
-=======
         err, report_data = initialise_report(
             "", username, params.get("custom_id"), params.get("other_data")
->>>>>>> 123537cf
         )
 
         if err is not None:
